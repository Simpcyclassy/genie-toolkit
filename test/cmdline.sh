#!/bin/bash

set -e
set -x

srcdir=`dirname $0`/..
srcdir=`realpath $srcdir`

workdir=`mktemp -t -d genie-XXXXXX`
workdir=`realpath $workdir`
on_error() {
    rm -fr $workdir
}
trap on_error ERR INT TERM

oldpwd=`pwd`
cd $workdir

node $srcdir/tool/genie.js && exit 1 || true

node $srcdir/tool/genie.js --help

# download-*
node $srcdir/tool/genie.js download-snapshot --help
node $srcdir/tool/genie.js download-dataset --help

node $srcdir/tool/genie.js download-snapshot -o thingpedia.tt --entities entities.json --snapshot -1
node $srcdir/tool/genie.js download-dataset -o dataset.tt

node $srcdir/tool/genie.js dataset -i dataset.tt -o foo.tt --thingpedia thingpedia.tt --actions clean

# generate
node $srcdir/tool/genie.js generate --help
node $srcdir/tool/genie.js generate --maxdepth 2 \
  --thingpedia thingpedia.tt --entities entities.json --dataset dataset.tt \
  --template $srcdir/languages/en/thingtalk.genie -o /dev/null -l en

<<<<<<< HEAD
# generate-contextual
node $srcdir/tool/genie.js extract-contexts -l en-US -o contexts.txt \
   --thingpedia thingpedia.tt $srcdir/test/data/synthetic.tsv
node $srcdir/tool/genie.js generate-contextual --maxdepth 3 \
   --thingpedia thingpedia.tt --entities entities.json --dataset dataset.tt \
   --template $srcdir/languages/en/contextual.genie -o /dev/null -l en contexts.txt
node $srcdir/tool/genie.js contextualize -o /dev/null -l en --context contexts.txt $srcdir/test/data/synthetic.tsv

=======
>>>>>>> 609c1caa
# sample
node $srcdir/tool/genie.js sample -o synthetic-sampled.tsv \
  --thingpedia thingpedia.tt \
  --constants $srcdir/data/en-US/constants.tsv --sampling-control $srcdir/test/data/easy-hard-functions.tsv $srcdir/test/data/synthetic.tsv
diff -u $srcdir/test/data/expected-synthetic-sampled.tsv synthetic-sampled.tsv

# make paraphrasing hits
node $srcdir/tool/genie.js mturk-make-paraphrase-hits -o mturk-paraphrasing.csv < synthetic-sampled.tsv
diff -u $srcdir/test/data/expected-mturk-paraphrasing.csv mturk-paraphrasing.csv

# time passes...

# make validation hits
node $srcdir/tool/genie.js mturk-make-validation-hits -o mturk-validation.csv --thingpedia thingpedia.tt < $srcdir/test/data/paraphrasing-results.csv
diff -u $srcdir/test/data/expected-mturk-validation.csv mturk-validation.csv

# more time passes...

node $srcdir/tool/genie.js mturk-validate -o paraphrase.tsv -l en-US --thingpedia thingpedia.tt \
  --paraphrasing-input $srcdir/test/data/paraphrasing-results.csv \
  --validation-input $srcdir/test/data/validation-results.csv \
  --paraphrasing-rejects ./paraphrasing-rejects.csv \
  --validation-rejects ./validation-rejects.csv \
  --validation-count 3 --validation-threshold 3
diff -u $srcdir/test/data/expected-paraphrase1.tsv paraphrase.tsv
diff -u $srcdir/test/data/expected-paraphrasing-rejects.csv paraphrasing-rejects.csv
diff -u $srcdir/test/data/expected-validation-rejects.csv validation-rejects.csv

# now test we can validate without validation results (auto validation only)

node $srcdir/tool/genie.js mturk-validate -o paraphrase.tsv -l en-US --thingpedia thingpedia.tt \
  --paraphrasing-input $srcdir/test/data/paraphrasing-results.csv \
  --paraphrasing-rejects /dev/null \
  --validation-threshold 0
diff -u $srcdir/test/data/expected-paraphrase2.tsv paraphrase.tsv

# test that we can skip the reject files
node $srcdir/tool/genie.js mturk-validate -o paraphrase.tsv -l en-US --thingpedia thingpedia.tt \
  --paraphrasing-input $srcdir/test/data/paraphrasing-results.csv \
  --validation-input $srcdir/test/data/validation-results.csv \
  --validation-count 3 --validation-threshold 3
diff -u $srcdir/test/data/expected-paraphrase1.tsv paraphrase.tsv

# yay we have a dataset, time to augment it...

node $srcdir/tool/genie.js compile-ppdb -o compiled-ppdb.bin $srcdir/test/data/ppdb-2.0-xs-lexical
node $srcdir/tool/genie.js augment paraphrase.tsv $srcdir/test/data/synthetic.tsv --thingpedia thingpedia.tt \
  --ppdb compiled-ppdb.bin --parameter-datasets $srcdir/test/data/parameter-datasets.tsv \
  -o everything.tsv \
  --ppdb-synthetic-fraction 0.5 --ppdb-paraphrase-fraction 1.0 \
  --quoted-fraction 0.1 \
  --synthetic-expand-factor 3
diff -u $srcdir/test/data/expected-everything.tsv everything.tsv

# and split it in various ways
node $srcdir/tool/genie.js split-train-eval everything.tsv \
  --train /dev/null --eval /dev/null --test /dev/null \
  --split-strategy id --eval-probability 0.5
node $srcdir/tool/genie.js split-train-eval everything.tsv \
  --train /dev/null --eval /dev/null \
  --split-strategy raw-sentence --eval-probability 0.5
node $srcdir/tool/genie.js split-train-eval everything.tsv \
  --train train.tsv --eval eval.tsv \
  --split-strategy sentence --eval-probability 0.5
node $srcdir/tool/genie.js split-train-eval everything.tsv \
  --train /dev/null --eval /dev/null \
  --split-strategy program --eval-probability 0.5
node $srcdir/tool/genie.js split-train-eval everything.tsv \
  --train /dev/null --eval /dev/null \
  --split-strategy combination --eval-probability 0.5

## now the same thing, but contextual

# generate-contextual
node $srcdir/tool/genie.js extract-contexts -l en-US -o contexts.txt \
   --thingpedia thingpedia.tt $srcdir/test/data/synthetic.tsv
node $srcdir/tool/genie.js generate-contextual --maxdepth 3 \
    --thingpedia thingpedia.tt --entities entities.json --dataset dataset.tt \
   --template $srcdir/languages/en/contextual.genie -o /dev/null -l en contexts.txt
node $srcdir/tool/genie.js contextualize -o /dev/null -l en --context contexts.txt $srcdir/test/data/synthetic.tsv

node $srcdir/tool/genie.js sample -o synthetic-contextual-sampled.tsv \
  --thingpedia thingpedia.tt \
  --contextual --context-source $srcdir/test/data/synthetic-context-source.tsv \
  --constants $srcdir/data/en-US/constants.tsv --sampling-control $srcdir/test/data/easy-hard-functions.tsv \
  $srcdir/test/data/synthetic-contextual.tsv
diff -u $srcdir/test/data/expected-synthetic-contextual-sampled.tsv synthetic-contextual-sampled.tsv

node $srcdir/tool/genie.js mturk-make-paraphrase-hits -o mturk-contextual-paraphrasing.csv \
  --sentences-per-task 3 < synthetic-contextual-sampled.tsv
diff -u $srcdir/test/data/expected-contextual-mturk-paraphrasing.csv mturk-contextual-paraphrasing.csv

rm -fr $workdir<|MERGE_RESOLUTION|>--- conflicted
+++ resolved
@@ -35,17 +35,6 @@
   --thingpedia thingpedia.tt --entities entities.json --dataset dataset.tt \
   --template $srcdir/languages/en/thingtalk.genie -o /dev/null -l en
 
-<<<<<<< HEAD
-# generate-contextual
-node $srcdir/tool/genie.js extract-contexts -l en-US -o contexts.txt \
-   --thingpedia thingpedia.tt $srcdir/test/data/synthetic.tsv
-node $srcdir/tool/genie.js generate-contextual --maxdepth 3 \
-   --thingpedia thingpedia.tt --entities entities.json --dataset dataset.tt \
-   --template $srcdir/languages/en/contextual.genie -o /dev/null -l en contexts.txt
-node $srcdir/tool/genie.js contextualize -o /dev/null -l en --context contexts.txt $srcdir/test/data/synthetic.tsv
-
-=======
->>>>>>> 609c1caa
 # sample
 node $srcdir/tool/genie.js sample -o synthetic-sampled.tsv \
   --thingpedia thingpedia.tt \
